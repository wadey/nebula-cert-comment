package main

import (
	"bytes"
	"encoding/json"
	"fmt"
	"net/netip"
	"regexp"
	"strconv"
	"strings"

	"github.com/slackhq/nebula/cert"
)

//go:generate go tool stringer -linecomment -type=FormatType
type FormatType int

const (
<<<<<<< HEAD
	FormatInvalid     FormatType = iota
	FormatName                   // name
	FormatVersion                // version
	FormatCurve                  // curve
	FormatGroups                 // groups
	FormatNotAfter               // notAfter
	FormatFingerprint            // fingerprint
	FormatJSON                   // json
=======
	FormatInvalid        FormatType = iota
	FormatName                      // name
	FormatVersion                   // version
	FormatCurve                     // curve
	FormatGroups                    // groups
	FormatNotAfter                  // notAfter
	FormatFingerprint               // fingerprint
	FormatNetworks                  // networks
	FormatUnsafeNetworks            // unsafeNetworks
>>>>>>> a285d19b
)

var (
	reBasicString = regexp.MustCompile(`^[-:_a-zA-Z0-9]*$`)
)

func ParseFormatType(s string) FormatType {
	s = strings.ToLower(s)
	l := strings.ToLower(_FormatType_name)
	for i := range len(_FormatType_index) - 1 {
		if s == l[_FormatType_index[i]:_FormatType_index[i+1]] {
			return FormatType(i)
		}
	}
	return FormatType(0)
}

type FormatEntry struct {
	Type FormatType

	Exclude   string
	OmitEmpty bool
}

func ParseFormatEntries(entries string) ([]FormatEntry, error) {
	fes := []FormatEntry{}

	for e := range strings.SplitSeq(entries, ",") {
		fe, err := ParseFormatEntry(e)
		if err != nil {
			return nil, err
		}
		fes = append(fes, fe)
	}

	return fes, nil
}

func ParseFormatEntry(entry string) (fe FormatEntry, err error) {
	parts := strings.Split(entry, ":")
	ft := ParseFormatType(parts[0])
	if ft == 0 {
		return fe, fmt.Errorf("invalid format type: %q", entry)
	}
	fe.Type = ft

	if len(parts) > 1 {
		for _, p := range parts[1:] {
			switch {
			case p == "?":
				fe.OmitEmpty = true
			case strings.HasPrefix(p, "!="):
				fe.Exclude = strings.TrimPrefix(p, "!=")
			default:
				return fe, fmt.Errorf("invalid format modifier: %q", p)
			}
		}
	}
	return
}

func (f FormatEntry) Format(c cert.Certificate, outBuf *bytes.Buffer) error {
	s, err := f.String(c)
	if err != nil {
		return err
	}
	if f.OmitEmpty && s == "" {
		return nil
	}
	if f.Exclude != "" && f.Exclude == s {
		return nil
	}

	if f.Type == FormatJSON {
		fmt.Fprintf(outBuf, " %s", s)
	} else if f.AddQuotes(s) {
		fmt.Fprintf(outBuf, " %s=%q", f.Type, s)
	} else {
		fmt.Fprintf(outBuf, " %s=%s", f.Type, s)
	}
	return nil
}

func (f FormatEntry) String(c cert.Certificate) (string, error) {
	switch f.Type {
	case FormatName:
		return c.Name(), nil
	case FormatVersion:
		return strconv.Itoa(int(c.Version())), nil
	case FormatCurve:
		return c.Curve().String(), nil
	case FormatGroups:
		return strings.Join(c.Groups(), ","), nil
	case FormatNotAfter:
		return c.NotAfter().UTC().Format("2006-01-02"), nil
	case FormatFingerprint:
		return c.Fingerprint()
<<<<<<< HEAD
	case FormatJSON:
		j, err := json.Marshal(c)
		if err != nil {
			return "", err
		}
		return string(j), nil
=======
	case FormatNetworks:
		return strings.Join(netipPrefixesToStrings(c.Networks()), ","), nil
	case FormatUnsafeNetworks:
		return strings.Join(netipPrefixesToStrings(c.UnsafeNetworks()), ","), nil

>>>>>>> a285d19b
	default:
		return "", fmt.Errorf("invalid type: %s", f.Type)
	}
}

func (f FormatEntry) AddQuotes(s string) bool {
	// TODO make configurable?
	return !reBasicString.MatchString(s)
}

func netipPrefixesToStrings(ns []netip.Prefix) []string {
	ss := make([]string, len(ns))
	for i, n := range ns {
		ss[i] = n.String()
	}
	return ss
}<|MERGE_RESOLUTION|>--- conflicted
+++ resolved
@@ -16,16 +16,6 @@
 type FormatType int
 
 const (
-<<<<<<< HEAD
-	FormatInvalid     FormatType = iota
-	FormatName                   // name
-	FormatVersion                // version
-	FormatCurve                  // curve
-	FormatGroups                 // groups
-	FormatNotAfter               // notAfter
-	FormatFingerprint            // fingerprint
-	FormatJSON                   // json
-=======
 	FormatInvalid        FormatType = iota
 	FormatName                      // name
 	FormatVersion                   // version
@@ -35,7 +25,7 @@
 	FormatFingerprint               // fingerprint
 	FormatNetworks                  // networks
 	FormatUnsafeNetworks            // unsafeNetworks
->>>>>>> a285d19b
+	FormatJSON                      // json
 )
 
 var (
@@ -133,20 +123,17 @@
 		return c.NotAfter().UTC().Format("2006-01-02"), nil
 	case FormatFingerprint:
 		return c.Fingerprint()
-<<<<<<< HEAD
+	case FormatNetworks:
+		return strings.Join(netipPrefixesToStrings(c.Networks()), ","), nil
+	case FormatUnsafeNetworks:
+		return strings.Join(netipPrefixesToStrings(c.UnsafeNetworks()), ","), nil
 	case FormatJSON:
 		j, err := json.Marshal(c)
 		if err != nil {
 			return "", err
 		}
 		return string(j), nil
-=======
-	case FormatNetworks:
-		return strings.Join(netipPrefixesToStrings(c.Networks()), ","), nil
-	case FormatUnsafeNetworks:
-		return strings.Join(netipPrefixesToStrings(c.UnsafeNetworks()), ","), nil
 
->>>>>>> a285d19b
 	default:
 		return "", fmt.Errorf("invalid type: %s", f.Type)
 	}
